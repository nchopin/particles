--- conflicted
+++ resolved
@@ -9,15 +9,10 @@
 - new module: binary_smc
 - smc_samplers: waste-free SMC (now default)
 - resampling: added killing resampling scheme
-- distributions: multivariate_normal supports for varying cov
-<<<<<<< HEAD
-- utils: multiprocessing now based on joblib library (works better on Windows)
-=======
 - new tutorial notebook: how to define complicated state-space models
 
 ### Changed
 - qmc: now based on scipy.stats.qmc (remove Fortran code dependency)
->>>>>>> 44457fda
 
 ## [0.2] - 2021-01-27
 # Blog post: <https://statisfaction.wordpress.com/2021/01/29/particles-0-2-whats-new-whats-next-your-comments-most-welcome/>
